{
    "dependencies": [
        {
            "name": "kube-prometheus",
            "source": {
                "git": {
                    "remote": "https://github.com/coreos/kube-prometheus",
                    "subdir": "jsonnet/kube-prometheus"
                }
            },
            "version": "31cf273922bd144759fda0aac244617c6956cecd"
        },
        {
            "name": "ksonnet",
            "source": {
                "git": {
                    "remote": "https://github.com/ksonnet/ksonnet-lib",
                    "subdir": ""
                }
            },
            "version": "0d2f82676817bbf9e4acf6495b2090205f323b9f"
        },
        {
            "name": "kubernetes-mixin",
            "source": {
                "git": {
                    "remote": "https://github.com/kubernetes-monitoring/kubernetes-mixin",
                    "subdir": ""
                }
            },
            "version": "3596bcd93d15aad44a8403314c37c2ede04e3d8d"
        },
        {
            "name": "grafonnet",
            "source": {
                "git": {
                    "remote": "https://github.com/grafana/grafonnet-lib",
                    "subdir": "grafonnet"
                }
            },
            "version": "69bc267211790a1c3f4ea6e6211f3e8ffe22f987"
        },
        {
            "name": "grafana-builder",
            "source": {
                "git": {
                    "remote": "https://github.com/kausalco/public",
                    "subdir": "grafana-builder"
                }
            },
            "version": "8e77b50ee8aea319dac9964b2cc2183f3bc184d2"
        },
        {
            "name": "grafana",
            "source": {
                "git": {
                    "remote": "https://github.com/brancz/kubernetes-grafana",
                    "subdir": "grafana"
                }
            },
            "version": "c27d2792764867cdaf6484f067cc875cb8aef2f6"
        },
        {
            "name": "prometheus-operator",
            "source": {
                "git": {
                    "remote": "https://github.com/coreos/prometheus-operator",
                    "subdir": "jsonnet/prometheus-operator"
                }
            },
            "version": "6efd4e5e12213021516c10b3ebd0699260ddd804"
        },
        {
            "name": "etcd-mixin",
            "source": {
                "git": {
                    "remote": "https://github.com/coreos/etcd",
                    "subdir": "Documentation/etcd-mixin"
                }
            },
            "version": "5ef8f2770c63ca517f8d0c9aff680a3c92a3e3a6"
        },
        {
            "name": "prometheus",
            "source": {
                "git": {
                    "remote": "https://github.com/prometheus/prometheus",
                    "subdir": "documentation/prometheus-mixin"
                }
            },
            "version": "a9dea68ee61dfea03d9e761e9382d2e5abcdd9e4"
        },
        {
            "name": "telemeter-client",
            "source": {
                "git": {
                    "remote": "https://github.com/openshift/telemeter",
                    "subdir": "jsonnet/telemeter"
                }
            },
<<<<<<< HEAD
            "version": "2d6af01663279f8253e4dea978e5f8445c1b8b06"
=======
            "version": "4b3ea03de31f987c93967043eaf6eacc051aca99"
>>>>>>> 3e35450c
        },
        {
            "name": "openshift-state-metrics",
            "source": {
                "git": {
                    "remote": "https://github.com/openshift/openshift-state-metrics",
                    "subdir": "jsonnet"
                }
            },
            "version": "4e6b11841b7597bb8ebb70c852873945dc6c0fef"
        }
    ]
}<|MERGE_RESOLUTION|>--- conflicted
+++ resolved
@@ -98,11 +98,7 @@
                     "subdir": "jsonnet/telemeter"
                 }
             },
-<<<<<<< HEAD
-            "version": "2d6af01663279f8253e4dea978e5f8445c1b8b06"
-=======
             "version": "4b3ea03de31f987c93967043eaf6eacc051aca99"
->>>>>>> 3e35450c
         },
         {
             "name": "openshift-state-metrics",
