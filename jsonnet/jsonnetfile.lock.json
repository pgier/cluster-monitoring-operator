{
    "dependencies": [
        {
            "name": "kube-prometheus",
            "source": {
                "git": {
                    "remote": "https://github.com/coreos/kube-prometheus",
                    "subdir": "jsonnet/kube-prometheus"
                }
            },
<<<<<<< HEAD
            "version": "2f1083be7e7acfa4bf18da8d0c99275a141c97de"
=======
            "version": "31cf273922bd144759fda0aac244617c6956cecd"
>>>>>>> 0b1f1c8f
        },
        {
            "name": "ksonnet",
            "source": {
                "git": {
                    "remote": "https://github.com/ksonnet/ksonnet-lib",
                    "subdir": ""
                }
            },
            "version": "0d2f82676817bbf9e4acf6495b2090205f323b9f"
        },
        {
            "name": "kubernetes-mixin",
            "source": {
                "git": {
                    "remote": "https://github.com/kubernetes-monitoring/kubernetes-mixin",
                    "subdir": ""
                }
            },
            "version": "3596bcd93d15aad44a8403314c37c2ede04e3d8d"
        },
        {
            "name": "grafonnet",
            "source": {
                "git": {
                    "remote": "https://github.com/grafana/grafonnet-lib",
                    "subdir": "grafonnet"
                }
            },
            "version": "69bc267211790a1c3f4ea6e6211f3e8ffe22f987"
        },
        {
            "name": "grafana-builder",
            "source": {
                "git": {
                    "remote": "https://github.com/kausalco/public",
                    "subdir": "grafana-builder"
                }
            },
            "version": "f9e105d3a6ddf64430c40a8375d0cfb2298b7d63"
        },
        {
            "name": "grafana",
            "source": {
                "git": {
                    "remote": "https://github.com/brancz/kubernetes-grafana",
                    "subdir": "grafana"
                }
            },
            "version": "c27d2792764867cdaf6484f067cc875cb8aef2f6"
        },
        {
            "name": "prometheus-operator",
            "source": {
                "git": {
                    "remote": "https://github.com/coreos/prometheus-operator",
                    "subdir": "jsonnet/prometheus-operator"
                }
            },
            "version": "6efd4e5e12213021516c10b3ebd0699260ddd804"
        },
        {
            "name": "etcd-mixin",
            "source": {
                "git": {
                    "remote": "https://github.com/coreos/etcd",
                    "subdir": "Documentation/etcd-mixin"
                }
            },
<<<<<<< HEAD
            "version": "cf4b5d9c7f0c99393a46f4b07b0b584bc880d467"
=======
            "version": "465592a7188b14359988d3c807dafe434185aa44"
>>>>>>> 0b1f1c8f
        },
        {
            "name": "prometheus",
            "source": {
                "git": {
                    "remote": "https://github.com/prometheus/prometheus",
                    "subdir": "documentation/prometheus-mixin"
                }
            },
<<<<<<< HEAD
            "version": "87a0fe0c75a42d66fcfc82a0ad89bd2549fcfadf"
=======
            "version": "5d401f1e1bf156808168e81f01e09e6a5637469f"
>>>>>>> 0b1f1c8f
        },
        {
            "name": "telemeter-client",
            "source": {
                "git": {
                    "remote": "https://github.com/openshift/telemeter",
                    "subdir": "jsonnet/telemeter"
                }
            },
            "version": "e0b23a27ac244059672c6f8698007b624beaeaad"
        },
        {
            "name": "openshift-state-metrics",
            "source": {
                "git": {
                    "remote": "https://github.com/openshift/openshift-state-metrics",
                    "subdir": "jsonnet"
                }
            },
            "version": "4e6b11841b7597bb8ebb70c852873945dc6c0fef"
        }
    ]
}<|MERGE_RESOLUTION|>--- conflicted
+++ resolved
@@ -8,11 +8,7 @@
                     "subdir": "jsonnet/kube-prometheus"
                 }
             },
-<<<<<<< HEAD
-            "version": "2f1083be7e7acfa4bf18da8d0c99275a141c97de"
-=======
             "version": "31cf273922bd144759fda0aac244617c6956cecd"
->>>>>>> 0b1f1c8f
         },
         {
             "name": "ksonnet",
@@ -52,7 +48,7 @@
                     "subdir": "grafana-builder"
                 }
             },
-            "version": "f9e105d3a6ddf64430c40a8375d0cfb2298b7d63"
+            "version": "8e77b50ee8aea319dac9964b2cc2183f3bc184d2"
         },
         {
             "name": "grafana",
@@ -82,11 +78,7 @@
                     "subdir": "Documentation/etcd-mixin"
                 }
             },
-<<<<<<< HEAD
-            "version": "cf4b5d9c7f0c99393a46f4b07b0b584bc880d467"
-=======
-            "version": "465592a7188b14359988d3c807dafe434185aa44"
->>>>>>> 0b1f1c8f
+            "version": "5ef8f2770c63ca517f8d0c9aff680a3c92a3e3a6"
         },
         {
             "name": "prometheus",
@@ -96,11 +88,7 @@
                     "subdir": "documentation/prometheus-mixin"
                 }
             },
-<<<<<<< HEAD
-            "version": "87a0fe0c75a42d66fcfc82a0ad89bd2549fcfadf"
-=======
-            "version": "5d401f1e1bf156808168e81f01e09e6a5637469f"
->>>>>>> 0b1f1c8f
+            "version": "a9dea68ee61dfea03d9e761e9382d2e5abcdd9e4"
         },
         {
             "name": "telemeter-client",
@@ -110,7 +98,7 @@
                     "subdir": "jsonnet/telemeter"
                 }
             },
-            "version": "e0b23a27ac244059672c6f8698007b624beaeaad"
+            "version": "2d6af01663279f8253e4dea978e5f8445c1b8b06"
         },
         {
             "name": "openshift-state-metrics",
